import cimodel.data.simple.util.branch_filters
import cimodel.lib.miniutils as miniutils
from cimodel.data.simple.util.versions import CudaVersion


class WindowsJob:
    def __init__(
        self,
        test_index,
        vscode_spec,
        cuda_version,
        force_on_cpu=False,
        master_only_pred=lambda job: job.vscode_spec.year != 2019,
    ):
        self.test_index = test_index
        self.vscode_spec = vscode_spec
        self.cuda_version = cuda_version
        self.force_on_cpu = force_on_cpu
        self.master_only_pred = master_only_pred

    def gen_tree(self):

        base_phase = "build" if self.test_index is None else "test"
        numbered_phase = (
            base_phase if self.test_index is None else base_phase + str(self.test_index)
        )

        key_name = "_".join(["pytorch", "windows", base_phase])

        cpu_forcing_name_parts = ["on", "cpu"] if self.force_on_cpu else []

        target_arch = self.cuda_version.render_dots() if self.cuda_version else "cpu"

        base_name_parts = [
            "pytorch",
            "windows",
            self.vscode_spec.render(),
            "py36",
            target_arch,
        ]

        prerequisite_jobs = []
        if base_phase == "test":
            prerequisite_jobs.append("_".join(base_name_parts + ["build"]))

        arch_env_elements = (
            ["cuda" + str(self.cuda_version.major), "cudnn7"]
            if self.cuda_version
            else ["cpu"]
        )

        build_environment_string = "-".join(
            ["pytorch", "win"]
            + self.vscode_spec.get_elements()
            + arch_env_elements
            + ["py3"]
        )

        is_running_on_cuda = bool(self.cuda_version) and not self.force_on_cpu

        props_dict = {
            "build_environment": build_environment_string,
            "python_version": miniutils.quote("3.6"),
            "vc_version": miniutils.quote(self.vscode_spec.dotted_version()),
            "vc_year": miniutils.quote(str(self.vscode_spec.year)),
            "vc_product": self.vscode_spec.get_product(),
            "use_cuda": miniutils.quote(str(int(is_running_on_cuda))),
            "requires": prerequisite_jobs,
        }

        if self.master_only_pred(self):
            props_dict[
                "filters"
            ] = cimodel.data.simple.util.branch_filters.gen_filter_dict()

        name_parts = base_name_parts + cpu_forcing_name_parts + [numbered_phase]

        if base_phase == "test":
            test_name = "-".join(["pytorch", "windows", numbered_phase])
            props_dict["test_name"] = test_name

            if is_running_on_cuda:
                props_dict["executor"] = "windows-with-nvidia-gpu"

        props_dict["cuda_version"] = (
            miniutils.quote(str(self.cuda_version.major))
            if self.cuda_version
            else "cpu"
        )
        props_dict["name"] = "_".join(name_parts)

        return [{key_name: props_dict}]


class VcSpec:
    def __init__(self, year, version_elements=None):
        self.year = year
        self.version_elements = version_elements or []

    def get_elements(self):
        return [self.prefixed_year()] + self.version_elements

    def get_product(self):
        return "Community" if self.year == 2019 else "BuildTools"

    def dotted_version(self):
        return ".".join(self.version_elements)

    def prefixed_year(self):
        return "vs" + str(self.year)

    def render(self):
        return "_".join(filter(None, [self.prefixed_year(), self.dotted_version()]))

def FalsePred(_):
    return False

def TruePred(_):
    return True

WORKFLOW_DATA = [
<<<<<<< HEAD
    WindowsJob(None, VcSpec(2017, ["14", "13"]), CudaVersion(10, 1)),
    WindowsJob(1, VcSpec(2017, ["14", "13"]), CudaVersion(10, 1)),
    WindowsJob(2, VcSpec(2017, ["14", "13"]), CudaVersion(10, 1)),
=======
    # VS2017 CUDA-10.1
    WindowsJob(None, VcSpec(2017, ["14", "11"]), CudaVersion(10, 1), master_only_pred=FalsePred),
    WindowsJob(1, VcSpec(2017, ["14", "11"]), CudaVersion(10, 1)),
    # VS2017 no-CUDA (builds only)
>>>>>>> b670ff2d
    WindowsJob(None, VcSpec(2017, ["14", "16"]), CudaVersion(10, 1)),
    WindowsJob(None, VcSpec(2017, ["14", "16"]), None),
    # VS2019 CUDA-10.1
    WindowsJob(None, VcSpec(2019), CudaVersion(10, 1)),
    WindowsJob(1, VcSpec(2019), CudaVersion(10, 1)),
    WindowsJob(2, VcSpec(2019), CudaVersion(10, 1)),
<<<<<<< HEAD
    WindowsJob(None, VcSpec(2017, ["14", "13"]), None),
    WindowsJob(1, VcSpec(2017, ["14", "13"]), None),
    WindowsJob(2, VcSpec(2017, ["14", "13"]), None),
    WindowsJob(None, VcSpec(2017, ["14", "16"]), None),
    WindowsJob(1, VcSpec(2017, ["14", "16"]), None),
    WindowsJob(2, VcSpec(2017, ["14", "16"]), None),
=======
    # VS2019 CPU-only
>>>>>>> b670ff2d
    WindowsJob(None, VcSpec(2019), None),
    WindowsJob(1, VcSpec(2019), None),
    WindowsJob(2, VcSpec(2019), None, master_only_pred=TruePred),
    WindowsJob(1, VcSpec(2019), CudaVersion(10, 1), force_on_cpu=True),
    WindowsJob(2, VcSpec(2019), CudaVersion(10, 1), force_on_cpu=True, master_only_pred=TruePred),
]


def get_windows_workflows():
    return [item.gen_tree() for item in WORKFLOW_DATA]<|MERGE_RESOLUTION|>--- conflicted
+++ resolved
@@ -119,32 +119,17 @@
     return True
 
 WORKFLOW_DATA = [
-<<<<<<< HEAD
-    WindowsJob(None, VcSpec(2017, ["14", "13"]), CudaVersion(10, 1)),
+    # VS2017 CUDA-10.1
+    WindowsJob(None, VcSpec(2017, ["14", "13"]), CudaVersion(10, 1), master_only_pred=FalsePred),
     WindowsJob(1, VcSpec(2017, ["14", "13"]), CudaVersion(10, 1)),
-    WindowsJob(2, VcSpec(2017, ["14", "13"]), CudaVersion(10, 1)),
-=======
-    # VS2017 CUDA-10.1
-    WindowsJob(None, VcSpec(2017, ["14", "11"]), CudaVersion(10, 1), master_only_pred=FalsePred),
-    WindowsJob(1, VcSpec(2017, ["14", "11"]), CudaVersion(10, 1)),
     # VS2017 no-CUDA (builds only)
->>>>>>> b670ff2d
     WindowsJob(None, VcSpec(2017, ["14", "16"]), CudaVersion(10, 1)),
     WindowsJob(None, VcSpec(2017, ["14", "16"]), None),
     # VS2019 CUDA-10.1
     WindowsJob(None, VcSpec(2019), CudaVersion(10, 1)),
     WindowsJob(1, VcSpec(2019), CudaVersion(10, 1)),
     WindowsJob(2, VcSpec(2019), CudaVersion(10, 1)),
-<<<<<<< HEAD
-    WindowsJob(None, VcSpec(2017, ["14", "13"]), None),
-    WindowsJob(1, VcSpec(2017, ["14", "13"]), None),
-    WindowsJob(2, VcSpec(2017, ["14", "13"]), None),
-    WindowsJob(None, VcSpec(2017, ["14", "16"]), None),
-    WindowsJob(1, VcSpec(2017, ["14", "16"]), None),
-    WindowsJob(2, VcSpec(2017, ["14", "16"]), None),
-=======
     # VS2019 CPU-only
->>>>>>> b670ff2d
     WindowsJob(None, VcSpec(2019), None),
     WindowsJob(1, VcSpec(2019), None),
     WindowsJob(2, VcSpec(2019), None, master_only_pred=TruePred),
