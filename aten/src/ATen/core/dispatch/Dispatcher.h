#pragma once

#include <ATen/core/dispatch/OperatorEntry.h>
#include <ATen/core/dispatch/CppSignature.h>
#include <ATen/core/dispatch/RegistrationHandleRAII.h>
#include <c10/util/Exception.h>
#include <c10/util/LeftRight.h>
#include <mutex>
#include <list>

namespace c10 {

class CAFFE2_API OperatorHandle;
template<class FuncType> class TypedOperatorHandle;

/**
 * Implement this interface and register your instance with the dispatcher
 * to get notified when operators are registered or deregistered with
 * the dispatcher.
 *
 * NB: registration events only occur when a 'def' occurs; we don't trigger
 * on 'impl' or 'fallback' calls.
 */
class CAFFE2_API OpRegistrationListener {
public:
  virtual ~OpRegistrationListener();

  virtual void onOperatorRegistered(const OperatorHandle& op) = 0;
  virtual void onOperatorDeregistered(const OperatorHandle& op) = 0;
};

namespace detail {
class RegistrationListenerList;
}
class SchemaRegistrationHandleRAII;

/**
 * Top-level dispatch interface for dispatching via the dynamic dispatcher.
 * Most end users shouldn't use this directly; if you're trying to register
 * ops look in op_registration
 */
class CAFFE2_API Dispatcher final {
private:
  // For direct access to backend fallback information
  friend class impl::OperatorEntry;

  struct OperatorDef final {
    explicit OperatorDef(OperatorName&& op_name)
    : op(std::move(op_name)) {}

    impl::OperatorEntry op;

    // These refer to the number of outstanding RegistrationHandleRAII
    // for this operator.  def_count reflects only def() registrations
    // (in the new world, this should only ever be 1, but old style
    // registrations may register the schema multiple times, which
    // will increase this count).  def_and_impl_count reflects the number
    // of combined def() and impl() registrations.  When the last def() gets
    // unregistered, we must immediately call the Deregistered listeners, but we
    // must not actually delete the handle as there are other outstanding RAII
    // destructors which will try to destruct and they had better still have a
    // working operator handle in this case
    size_t def_count = 0;
    size_t def_and_impl_count = 0;
  };
  friend class OperatorHandle;
  template<class> friend class TypedOperatorHandle;

public:
  ~Dispatcher();

  // Implementation note: this class abstracts over the fact that we have per-operator
  // dispatch tables.  This could be easily adjusted to have a single global hash
  // table.

  static Dispatcher& singleton();

  // ------------------------------------------------------------------------
  //
  // Accessing operators by schema
  //
  // ------------------------------------------------------------------------

  /**
   * Looks for an operator schema with the given name and overload name
   * and returns it if it is registered WITH A SCHEMA.
   * Returns nullopt otherwise.
   */
  c10::optional<OperatorHandle> findSchema(const OperatorName& operator_name);

  /**
   * Variant of findSchema that results in less code generated at the call site.
   * It (1) takes const char* pointer rather than OperatorName (so we skip
   * generating std::string constructor calls at the call site), and (2)
   * it raises an exception if the operator is not found (so we skip
   * generating exception raising code at the call site)
   *
   * Irritatingly, we still have to generate the handful of instructions
   * for dealing with an exception being thrown during static initialization
   * (e.g. __cxa_guard_abort).  If we could annotate this method noexcept we
   * could avoid this code too, but as the name of the function suggests,
   * it does throw exceptions.
   */
  OperatorHandle findSchemaOrThrow(const char* name, const char* overload_name);

  // Like findSchema, but also returns OperatorHandle even if there is no schema
  c10::optional<OperatorHandle> findOp(const OperatorName& operator_name);

  // ------------------------------------------------------------------------
  //
  // Invoking operators
  //
  // ------------------------------------------------------------------------

  template<class Return, class... Args>
  Return call(const TypedOperatorHandle<Return (Args...)>& op, Args... args) const;

  // Like call, but override the default DispatchKey calculation code,
  // instead dispatching straight to the provided DispatchKey
  template<class Return, class... Args>
  Return callWithDispatchKey(const TypedOperatorHandle<Return (Args...)>& op, DispatchKey dispatchKey, Args... args) const;

  // Like call, but intended for use in a redispatch: you are currently
  // in some currentDispatchKey, you have finished processing the key and
  // you now want to redispatch to the next dispatch key in the chain.
  // This will mask out the current key *and all previous keys* from the
  // eligible set, and reinvoke the dispatcher.
  template<class Return, class... Args>
  Return redispatch(const TypedOperatorHandle<Return (Args...)>& op, DispatchKey currentDispatchKey, Args... args) const;

  // Invoke an operator via the boxed calling convention using an IValue stack
  void callBoxed(const OperatorHandle& op, Stack* stack) const;

  // ------------------------------------------------------------------------
  //
  // Performing registrations (NON user public; use op_registration)
  //
  // ------------------------------------------------------------------------

  /**
   * Register a new operator schema.
   *
   * If a schema with the same operator name and overload name already exists,
   * this function will check that both schemas are exactly identical.
   */
  RegistrationHandleRAII registerDef(FunctionSchema schema, std::string debug);

  /**
   * Register a kernel to the dispatch table for an operator.
   * If dispatch_key is nullopt, then this registers a fallback kernel.
   *
   * @return A RAII object that manages the lifetime of the registration.
   *         Once that object is destructed, the kernel will be deregistered.
   */
  // NB: steals the inferred function schema, as we may need to hold on to
  // it for a bit until the real schema turns up
  RegistrationHandleRAII registerImpl(OperatorName op_name, c10::optional<DispatchKey> dispatch_key, KernelFunction kernel, c10::optional<impl::CppSignature> cpp_signature, std::unique_ptr<FunctionSchema> inferred_function_schema, std::string debug);

  /**
   * Register a new operator by name.
   */
  RegistrationHandleRAII registerName(OperatorName op_name);

  /**
   * Register a fallback kernel for a backend.
   * If an operator is called but there is no concrete kernel for the dispatch
   * key of the given operator arguments, it will check if there is such a
   * fallback kernel for the given dispatch key and, if yes, call that one.
   */
  RegistrationHandleRAII registerFallback(DispatchKey dispatch_key, KernelFunction kernel, std::string debug);

  /**
   * Use to register whenever we had a TORCH_LIBRARY declaration in the frontend
   * API.  These invocations are only permitted once per program, so we raise
   * an error if this is called again for the same namespace.
   */
  RegistrationHandleRAII registerLibrary(std::string ns, std::string debug);

  // This function is a temporary hack that allows generated_unboxing_wrappers.cpp to register its codegen'ed
  // unboxing wrapper for aten operators. We still need those for some operators because not all work
  // with the templated unboxing logic yet.
  // TODO Delete setBoxedKernelFor_ once all operators work with the templated boxing logic
  void setManuallyBoxedKernelFor_(const OperatorHandle& op, KernelFunction::InternalBoxedKernelFunction* func);

  // ------------------------------------------------------------------------
  //
  // Listeners on registrations
  //
  // ------------------------------------------------------------------------

  /**
   * Add a listener that gets called whenever a new op is registered or an existing
   * op is deregistered. Immediately after registering, this listener gets called
   * for all previously registered ops, so it can be used to keep track of ops
   * registered with this dispatcher.
   */
  RegistrationHandleRAII addRegistrationListener(std::unique_ptr<OpRegistrationListener> listener);

  void checkInvariants() const;

private:
  Dispatcher();

  OperatorHandle findOrRegisterSchema_(FunctionSchema&& schema);
  OperatorHandle findOrRegisterName_(const OperatorName& op_name);

  void deregisterDef_(const OperatorHandle& op, const OperatorName& op_name);
  void deregisterImpl_(
    const OperatorHandle& op,
    const OperatorName& op_name,
    c10::optional<DispatchKey> dispatch_key,
    std::list<impl::AnnotatedKernel>::iterator kernel_handle);
  void deregisterName_(const OperatorHandle& op, const OperatorName& op_name);
  void deregisterFallback_(DispatchKey dispatchKey);
  void deregisterLibrary_(const std::string& ns);
  void cleanup(const OperatorHandle& op, const OperatorName& op_name);
  void checkSchemaCompatibility(const OperatorHandle& op, const FunctionSchema& schema, const std::string& debug);

  std::list<OperatorDef> operators_;
  LeftRight<ska::flat_hash_map<OperatorName, OperatorHandle>> operatorLookupTable_;
  // Map from namespace to debug string (saying, e.g., where the library was defined)
  ska::flat_hash_map<std::string, std::string> libraries_;

  std::array<impl::AnnotatedKernel, static_cast<uint8_t>(DispatchKey::NumDispatchKeys)> backendFallbackKernels_;

  std::unique_ptr<detail::RegistrationListenerList> listeners_;
  std::mutex mutex_;
};

/**
 * This is a handle to an operator schema registered with the dispatcher.
 * This handle can be used to register kernels with the dispatcher or
 * to lookup a kernel for a certain set of arguments.
 */
class CAFFE2_API OperatorHandle {
public:
  OperatorHandle(OperatorHandle&&) noexcept = default;
  OperatorHandle& operator=(OperatorHandle&&) noexcept = default;
  OperatorHandle(const OperatorHandle&) = default;
  OperatorHandle& operator=(const OperatorHandle&) = default;

  const OperatorName& operator_name() const {
    return operatorIterator_->op.operator_name();
  }

  bool hasSchema() const {
    return operatorIterator_->op.hasSchema();
  }

  const FunctionSchema& schema() const {
    return operatorIterator_->op.schema();
  }

  const std::string& debug() const {
    return operatorIterator_->op.debug();
  }

  std::string dumpState() const {
    return operatorIterator_->op.dumpState();
  }

  void checkInvariants() const {
    return operatorIterator_->op.checkInvariants();
  }

  template<class FuncType>
  TypedOperatorHandle<FuncType> typed() const {
<<<<<<< HEAD
=======
    // NB: This assert is not 100% sound: you can retrieve a typed() operator
    // handle prior to ANY C++ signature being registered on the operator
    // and the check will say everything is OK (at which point you can then
    // smuggle in a kernel that is typed incorrectly).  For everything
    // in core library this won't happen, because all the static registrations
    // will be done by the time a typed() handle is acquired.
>>>>>>> b35cdc52
    operatorIterator_->op.assertSignatureIsCorrect<FuncType>();
    return TypedOperatorHandle<FuncType>(operatorIterator_);
  }

  void callBoxed(Stack* stack) const {
    c10::Dispatcher::singleton().callBoxed(*this, stack);
  }

private:
  explicit OperatorHandle(std::list<Dispatcher::OperatorDef>::iterator operatorIterator)
  : operatorIterator_(std::move(operatorIterator)) {}
  friend class Dispatcher;
  template<class> friend class TypedOperatorHandle;

  std::list<Dispatcher::OperatorDef>::iterator operatorIterator_;
};

/**
 * This is a handle to an operator schema registered with the dispatcher.
 * It holds the same information as an OperatorHandle, but it is templated
 * on the operator arguments and allows calling the operator in an
 * unboxed way.
 */
template<class FuncType>
class TypedOperatorHandle final {
  static_assert(guts::false_t<FuncType>(), "FuncType in OperatorHandle::typed<FuncType> was not a valid function type");
};
template<class Return, class... Args>
class TypedOperatorHandle<Return (Args...)> final : public OperatorHandle {
public:
  TypedOperatorHandle(TypedOperatorHandle&&) noexcept = default;
  TypedOperatorHandle& operator=(TypedOperatorHandle&&) noexcept = default;
  TypedOperatorHandle(const TypedOperatorHandle&) = default;
  TypedOperatorHandle& operator=(const TypedOperatorHandle&) = default;

  Return call(Args... args) const {
    return c10::Dispatcher::singleton().call<Return, Args...>(*this, std::forward<Args>(args)...);
  }

  Return callWithDispatchKey(DispatchKey dispatchKey, Args... args) const {
    return c10::Dispatcher::singleton().callWithDispatchKey<Return, Args...>(*this, dispatchKey, std::forward<Args>(args)...);
  }

private:
  explicit TypedOperatorHandle(std::list<Dispatcher::OperatorDef>::iterator operatorIterator)
  : OperatorHandle(std::move(operatorIterator)) {}
  friend class OperatorHandle;
};

namespace detail {
template<class... Args> inline void unused_arg_(const Args&...) {}
}

template<class Return, class... Args>
inline Return Dispatcher::callWithDispatchKey(const TypedOperatorHandle<Return(Args...)>& op, DispatchKey dispatchKey, Args... args) const {
  detail::unused_arg_(args...);  // workaround for a false-positive warning about unused parameters in gcc 5
  const KernelFunction& kernel = op.operatorIterator_->op.lookup(dispatchKey);
  return kernel.template call<Return, Args...>(op, std::forward<Args>(args)...);
}

template<class Return, class... Args>
inline Return Dispatcher::call(const TypedOperatorHandle<Return(Args...)>& op, Args... args) const {
  detail::unused_arg_(args...);  // workaround for a false-positive warning about unused parameters in gcc 5
<<<<<<< HEAD
  const auto& dispatchTable = op.operatorIterator_->op.dispatch_table();
  auto dispatchKey = dispatchTable.dispatchKeyExtractor().template getDispatchKeyUnboxed<Args...>(backendsWithoutFallthrough_, DispatchKeySet::FULL, args...);
=======
  auto dispatchKey = op.operatorIterator_->op.dispatchKeyExtractor()
    .template getDispatchKeyUnboxed<Args...>(
      DispatchKeySet::FULL,
      args...
    );
>>>>>>> b35cdc52
  return callWithDispatchKey<Return, Args...>(op, dispatchKey, args...);
}

template<class Return, class... Args>
inline Return Dispatcher::redispatch(const TypedOperatorHandle<Return (Args...)>& op, DispatchKey currentDispatchKey, Args... args) const {
  detail::unused_arg_(args...);  // workaround for a false-positive warning about unused parameters in gcc 5
<<<<<<< HEAD
  const auto& dispatchTable = op.operatorIterator_->op.dispatch_table();
  auto dispatchKey = dispatchTable.dispatchKeyExtractor().template getDispatchKeyUnboxed<Args...>(
    backendsWithoutFallthrough_,
    DispatchKeySet(DispatchKeySet::FULL_AFTER, currentDispatchKey),
    args...);
  const KernelFunction& kernel = dispatch_(dispatchTable, dispatchKey);
  return kernel.template call<Return, Args...>(op, std::forward<Args>(args)...);
=======
  auto dispatchKey = op.operatorIterator_->op.dispatchKeyExtractor()
    .template getDispatchKeyUnboxed<Args...>(
      DispatchKeySet(DispatchKeySet::FULL_AFTER, currentDispatchKey),
      args...
    );
  return callWithDispatchKey<Return, Args...>(op, dispatchKey, args...);
>>>>>>> b35cdc52
}

inline void Dispatcher::callBoxed(const OperatorHandle& op, Stack* stack) const {
  // note: this doesn't need the mutex because write operations on the list keep iterators intact.
  const auto& entry = op.operatorIterator_->op;
  auto dispatchKey = entry.dispatchKeyExtractor().getDispatchKeyBoxed(stack);
  const auto& kernel = entry.lookup(dispatchKey);
  kernel.callBoxed(op, stack);
}

} // namespace c10<|MERGE_RESOLUTION|>--- conflicted
+++ resolved
@@ -265,15 +265,12 @@
 
   template<class FuncType>
   TypedOperatorHandle<FuncType> typed() const {
-<<<<<<< HEAD
-=======
     // NB: This assert is not 100% sound: you can retrieve a typed() operator
     // handle prior to ANY C++ signature being registered on the operator
     // and the check will say everything is OK (at which point you can then
     // smuggle in a kernel that is typed incorrectly).  For everything
     // in core library this won't happen, because all the static registrations
     // will be done by the time a typed() handle is acquired.
->>>>>>> b35cdc52
     operatorIterator_->op.assertSignatureIsCorrect<FuncType>();
     return TypedOperatorHandle<FuncType>(operatorIterator_);
   }
@@ -337,38 +334,23 @@
 template<class Return, class... Args>
 inline Return Dispatcher::call(const TypedOperatorHandle<Return(Args...)>& op, Args... args) const {
   detail::unused_arg_(args...);  // workaround for a false-positive warning about unused parameters in gcc 5
-<<<<<<< HEAD
-  const auto& dispatchTable = op.operatorIterator_->op.dispatch_table();
-  auto dispatchKey = dispatchTable.dispatchKeyExtractor().template getDispatchKeyUnboxed<Args...>(backendsWithoutFallthrough_, DispatchKeySet::FULL, args...);
-=======
   auto dispatchKey = op.operatorIterator_->op.dispatchKeyExtractor()
     .template getDispatchKeyUnboxed<Args...>(
       DispatchKeySet::FULL,
       args...
     );
->>>>>>> b35cdc52
   return callWithDispatchKey<Return, Args...>(op, dispatchKey, args...);
 }
 
 template<class Return, class... Args>
 inline Return Dispatcher::redispatch(const TypedOperatorHandle<Return (Args...)>& op, DispatchKey currentDispatchKey, Args... args) const {
   detail::unused_arg_(args...);  // workaround for a false-positive warning about unused parameters in gcc 5
-<<<<<<< HEAD
-  const auto& dispatchTable = op.operatorIterator_->op.dispatch_table();
-  auto dispatchKey = dispatchTable.dispatchKeyExtractor().template getDispatchKeyUnboxed<Args...>(
-    backendsWithoutFallthrough_,
-    DispatchKeySet(DispatchKeySet::FULL_AFTER, currentDispatchKey),
-    args...);
-  const KernelFunction& kernel = dispatch_(dispatchTable, dispatchKey);
-  return kernel.template call<Return, Args...>(op, std::forward<Args>(args)...);
-=======
   auto dispatchKey = op.operatorIterator_->op.dispatchKeyExtractor()
     .template getDispatchKeyUnboxed<Args...>(
       DispatchKeySet(DispatchKeySet::FULL_AFTER, currentDispatchKey),
       args...
     );
   return callWithDispatchKey<Return, Args...>(op, dispatchKey, args...);
->>>>>>> b35cdc52
 }
 
 inline void Dispatcher::callBoxed(const OperatorHandle& op, Stack* stack) const {
