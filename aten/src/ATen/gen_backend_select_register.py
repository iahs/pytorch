# This script generates BackendSelectRegister.cpp which is being used for dispatching purposes.
#
# TLDR: most operators take one or more Tensors as arguments, and dispatch keys extracted from
# these Tensors determine which kernel (operator implementation) the dispatcher actually invokes.
# E.g., calling add() on two CUDA Tensors will dispatch to the CUDA implementation of add(),
# and so on.
#
# But factory functions don't take Tensors, so we need to get dispatch keys from other arguments.
# Rather than teaching the dispatcher how to extract dispatch keys from types besides Tensor, we
# register an extra kernel for each factory op, under the `BackendSelect` dispatch key. This key
# has higher precedence than dispatch keys for actual backends, so a BackendSelect kernel will
# front-run other kernels registered for the same op.
#
# It's the responsibility of the BackendSelect factory kernels to extract the "real" dispatch
# key from non-Tensor arguments, and redispatch using this key. Here, we generate implementations
# that obtain the key from the TensorOptions argument that's passed to all Tensor factory ops.
#
# BackendSelectRegister.cpp will contain both the BackendSelect kernels and registrations for
# all factory functions that have 'backend_select' flag in its native_functions.yaml definition.

from code_template import CodeTemplate
from function_wrapper import gen_dispatch_key_init

GENERATED_COMMENT = CodeTemplate(
    "@" + "generated from ${filename}")

UNBOXEDONLY_FUNCTION_REGISTRATION = CodeTemplate("""\
  m.impl_UNBOXED("aten::${op_name_with_overload_name}", ${function_name});
""")

FUNCTION_REGISTRATION = CodeTemplate("""\
  m.impl("aten::${op_name_with_overload_name}", c10::impl::hacky_wrapper_for_legacy_signatures(TORCH_FN(${function_name})));
""")

FUNCTION_DEFINITION = CodeTemplate("""\
// ${schema_string}
Tensor ${function_name}(${method_formals}) {
  static auto op = c10::Dispatcher::singleton()
    .findSchemaOrThrow("aten::${name}", "${overload_name}")
<<<<<<< HEAD
    .typed<${schema_order_cpp_signature}>();
  ${dispatch_key_init}
  return op.callWithDispatchKey(_dk, ${schema_order_actuals});
}
""")

UNBOXEDONLY_FUNCTION_DEFINITION = CodeTemplate("""\
// ${schema_string}
Tensor ${function_name}(${method_formals}) {
  static auto op = c10::Dispatcher::singleton()
    .findSchemaOrThrow("aten::${name}", "${overload_name}")
    .typed<${cpp_signature}>();
  ${dispatch_key_init}
  return op.callWithDispatchKey(_dk, ${actuals});
=======
    .typed<${function_cpp_signature}>();
  ${dispatch_key_init}
  return op.callWithDispatchKey(_dk, ${function_actuals});
>>>>>>> b35cdc52
}
""")


def needs_backend_select(declaration_option):
    # We register an op under the BackendSelect dispatch key
    # if a TensorOptions argument has been gathered from its declared args
    # We skip all the 'new_*' and '*_like' ops as they are special cased and avoid dispatching.
    # See TypeDefault.cpp
    if declaration_option['name'].endswith('_like') or declaration_option['name'].startswith('new_'):
        return False

    return any(a.get('dynamic_type') == 'TensorOptions' for a in declaration_option['arguments'])

def register_backend_select_methods(declarations, template_path, file_manager):
    backend_select_method_definitions = []
    backend_select_function_registrations = []

    for decl in declarations:
        for option in decl["options"]:
            if needs_backend_select(option):
                name = option['name']
                op_name_with_overload_name = option['name']
                if option.get('overload_name', '') != '':
                    name = "{0}_{1}".format(name, option['overload_name'])
                    op_name_with_overload_name = "{0}.{1}".format(op_name_with_overload_name, option['overload_name'])

                if option['use_c10_dispatcher'] == 'full':
                    func_reg = FUNCTION_REGISTRATION.substitute(schema_string=option['schema_string'],
                                                                op_name_with_overload_name=op_name_with_overload_name,
                                                                function_name=name)
                else:
                    assert option['use_c10_dispatcher'] == 'with_codegenerated_unboxing_wrapper'
                    func_reg = UNBOXEDONLY_FUNCTION_REGISTRATION.substitute(schema_string=option['schema_string'],
                                                                            op_name_with_overload_name=op_name_with_overload_name,
                                                                            function_name=name)

                dispatch_key_init = gen_dispatch_key_init('_dk', option['formals_list'])

                if option['use_c10_dispatcher'] == 'full':
<<<<<<< HEAD
                    method_def = FUNCTION_DEFINITION.substitute(function_name=name,
                                                                schema_string=option['schema_string'],
                                                                method_formals=option['formals_with_defaults'],
                                                                name=option['name'],
                                                                overload_name=option['overload_name'],
                                                                dispatch_key_init=dispatch_key_init,
                                                                schema_order_cpp_signature=option['schema_order_cpp_signature'],
                                                                schema_order_actuals=option['schema_order_actuals'])
                else:
                    method_def = UNBOXEDONLY_FUNCTION_DEFINITION.substitute(function_name=name,
                                                                            schema_string=option['schema_string'],
                                                                            method_formals=option['formals_with_defaults'],
                                                                            name=option['name'],
                                                                            overload_name=option['overload_name'],
                                                                            dispatch_key_init=dispatch_key_init,
                                                                            cpp_signature=option['cpp_signature'],
                                                                            actuals=option['actuals'])
=======
                    function_cpp_signature = option['schema_order_cpp_signature']
                    function_actuals = option['schema_order_actuals']
                else:
                    assert option['use_c10_dispatcher'] == 'with_codegenerated_unboxing_wrapper'
                    function_cpp_signature = option['cpp_signature']
                    function_actuals = option['actuals']
                method_def = FUNCTION_DEFINITION.substitute(function_name=name,
                                                            schema_string=option['schema_string'],
                                                            method_formals=option['formals_with_defaults'],
                                                            name=option['name'],
                                                            overload_name=option['overload_name'],
                                                            dispatch_key_init=dispatch_key_init,
                                                            function_cpp_signature=function_cpp_signature,
                                                            function_actuals=function_actuals)
>>>>>>> b35cdc52

                backend_select_function_registrations.append(func_reg)
                backend_select_method_definitions.append(method_def)

    env = {}
    env['backend_select_method_definitions'] = backend_select_method_definitions
    env['backend_select_function_registrations'] = backend_select_function_registrations

    env['generated_comment'] = GENERATED_COMMENT.substitute(filename=template_path)
    file_manager.write('BackendSelectRegister.cpp', template_path, env)<|MERGE_RESOLUTION|>--- conflicted
+++ resolved
@@ -37,26 +37,9 @@
 Tensor ${function_name}(${method_formals}) {
   static auto op = c10::Dispatcher::singleton()
     .findSchemaOrThrow("aten::${name}", "${overload_name}")
-<<<<<<< HEAD
-    .typed<${schema_order_cpp_signature}>();
-  ${dispatch_key_init}
-  return op.callWithDispatchKey(_dk, ${schema_order_actuals});
-}
-""")
-
-UNBOXEDONLY_FUNCTION_DEFINITION = CodeTemplate("""\
-// ${schema_string}
-Tensor ${function_name}(${method_formals}) {
-  static auto op = c10::Dispatcher::singleton()
-    .findSchemaOrThrow("aten::${name}", "${overload_name}")
-    .typed<${cpp_signature}>();
-  ${dispatch_key_init}
-  return op.callWithDispatchKey(_dk, ${actuals});
-=======
     .typed<${function_cpp_signature}>();
   ${dispatch_key_init}
   return op.callWithDispatchKey(_dk, ${function_actuals});
->>>>>>> b35cdc52
 }
 """)
 
@@ -97,25 +80,6 @@
                 dispatch_key_init = gen_dispatch_key_init('_dk', option['formals_list'])
 
                 if option['use_c10_dispatcher'] == 'full':
-<<<<<<< HEAD
-                    method_def = FUNCTION_DEFINITION.substitute(function_name=name,
-                                                                schema_string=option['schema_string'],
-                                                                method_formals=option['formals_with_defaults'],
-                                                                name=option['name'],
-                                                                overload_name=option['overload_name'],
-                                                                dispatch_key_init=dispatch_key_init,
-                                                                schema_order_cpp_signature=option['schema_order_cpp_signature'],
-                                                                schema_order_actuals=option['schema_order_actuals'])
-                else:
-                    method_def = UNBOXEDONLY_FUNCTION_DEFINITION.substitute(function_name=name,
-                                                                            schema_string=option['schema_string'],
-                                                                            method_formals=option['formals_with_defaults'],
-                                                                            name=option['name'],
-                                                                            overload_name=option['overload_name'],
-                                                                            dispatch_key_init=dispatch_key_init,
-                                                                            cpp_signature=option['cpp_signature'],
-                                                                            actuals=option['actuals'])
-=======
                     function_cpp_signature = option['schema_order_cpp_signature']
                     function_actuals = option['schema_order_actuals']
                 else:
@@ -130,7 +94,6 @@
                                                             dispatch_key_init=dispatch_key_init,
                                                             function_cpp_signature=function_cpp_signature,
                                                             function_actuals=function_actuals)
->>>>>>> b35cdc52
 
                 backend_select_function_registrations.append(func_reg)
                 backend_select_method_definitions.append(method_def)
