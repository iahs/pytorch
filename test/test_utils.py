--- conflicted
+++ resolved
@@ -14,11 +14,7 @@
 import torch.hub as hub
 from torch.autograd._functions.utils import prepare_onnx_paddings
 from torch.autograd._functions.utils import check_onnx_broadcast
-<<<<<<< HEAD
-from common_utils import skipIfRocm, load_tests, IS_SANDCASTLE
-=======
-from common_utils import skipIfRocm, load_tests, IS_MACOS
->>>>>>> d6ee5849
+from common_utils import skipIfRocm, load_tests
 
 # load_tests from common_utils is used to automatically filter tests for
 # sharding on sandcastle. This line silences flake warnings
@@ -523,11 +519,6 @@
 
 SUM_OF_PRETRAINED_RESNET18_PARAMS = -12703.992365
 
-<<<<<<< HEAD
-@unittest.skipIf(IS_SANDCASTLE, 'Sandcastle cannot ping external')
-=======
-@unittest.skipIf(IS_MACOS, 'Broken on macOS; see #26032')
->>>>>>> d6ee5849
 class TestHub(TestCase):
     @classmethod
     def setUpClass(cls):
