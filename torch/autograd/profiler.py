--- conflicted
+++ resolved
@@ -295,14 +295,9 @@
         self.entered = True
         profiler_kind = torch.autograd.ProfilerState.CUDA if self.use_cuda \
             else torch.autograd.ProfilerState.CPU
-<<<<<<< HEAD
-        torch.autograd._enable_profiler(
-            torch.autograd.ProfilerConfig(
-                profiler_kind, self.record_shapes, self.profile_memory))
-=======
-        config = torch.autograd.ProfilerConfig(profiler_kind, self.record_shapes)
+
+        config = torch.autograd.ProfilerConfig(profiler_kind, self.record_shapes, self.profile_memory)
         torch.autograd._enable_profiler(config)
->>>>>>> 9ae9dcb4
         return self
 
     def __exit__(self, exc_type, exc_val, exc_tb):
