--- conflicted
+++ resolved
@@ -26,7 +26,6 @@
 // static initialization calls which may invoke registerCUDAMethods
 static CUDAStubs* cuda_stubs = default_stubs_addr;
 
-<<<<<<< HEAD
 ProfilerState state = ProfilerState::Disabled;
 // Protects access all_event_lists_map.
 std::mutex all_event_lists_map_mutex;
@@ -52,110 +51,6 @@
     event_list = std::make_shared<RangeEventList>();
     thread_id = at::RecordFunction::currentThreadId();
     all_event_lists_map.emplace(thread_id, event_list);
-=======
-// We decompose the profiler logic into the following components:
-//
-// ThreadLocalDebugInfo:
-//
-// ThreadLocalDebugInfo is a thread local mapping from slots into
-// the debug information structs.
-// ThreadLocalDebugInfo is automatically propagated across thread
-// boundaries, including the cases of:
-//  - launching async jobs with at::launch
-//  - executing JIT continuations
-//  - moving from the forward threads into autograd (backward) threads
-//
-// Entries in ThreadLocalDebugInfo are managed by DebugInfoGuard
-// which can be used to add or overwrite an entry in the thread local
-// mapping. A corresponding entry is removed when the guard is destroyed,
-// potentially revealing the previously set value for the same slot.
-//
-// For the async tasks, slots previuosly set in the main thread before
-// launching of an async task are shared and visible in the async task.
-//
-// On the other hand, any adding or overwriting of the mapping by the
-// async task is not visible to the main thread and any modification
-// (including removal of the entries) in the main thread is not visible
-// to the async task if it happends after launching the task.
-//
-// We use ThreadLocalDebugInfo (slot PROFILER_STATE) to store profiler config,
-// as well as a list of events that happen during profiling.
-// An instance of ThreadLocalDebugInfo is created each time we enter
-// profiler (i.e. enter profiling context manager/call enableConfig) and
-// uniquely identifies a profiling run.
-//
-// We automatically propagate ThreadLocalDebugInfo into async tasks,
-// as well as across JIT continuations and autograd thread, so all
-// the operations that happen between profiling start and end
-// (not necessarily within the same thread) are recorded.
-// Unless the profiling slot is overwritten as in the case of nested
-// profiling ranges (in this case events for the subrange are handled
-// by the nested profiler)
-//
-// When we exit a profiling range (either by exiting profiling context
-// manager or by calling disableProfiler), we remove the previously set
-// profiling entry for the given thread local mapping, and consolidate
-// events in the profiling result
-//
-//
-// ThreadLocalState:
-//
-// ThreadLocalState takes a 'snapshot' of thread local variables
-// using provided getters. It is used together with ThreadLocalStateGuard
-// to transfer the snapshot across thread boundary and set the thread local
-// values as in the parent task.
-//
-// Profiler uses ThreadLocalState to propagate profiler's thread local state.
-// ThreadLocalState also automatically propagates profiler callbacks.
-//
-//
-// RecordFunction and observers
-//
-// Profiler uses observers mechanism to add a pair of thread local callbacks
-// that are executed on a number of predetermined ranges, including:
-//  - c10/ATen ops
-//  - TorchScript functions/methods
-//  - user defined named ranges (see `record_function` python context manager)
-//
-// Profiler setups a pair of callbacks that record profiling events and save them
-// into the thread local profiler struct (ThreadLocalDebugInfo, PROFILER_STATE slot)
-//
-//
-// Thus, the overall logic is:
-//
-// enableProfiler:
-//  - checks that profiler is not enabled (otherwise throws)
-//  - pushes new ThreadLocalDebugInfo (slot PROFILER_STATE) as the profiler
-//    config for the current thread
-//  - pushes profiling callbacks for the current thread
-//
-// disableProfiler:
-//  - pops PROFILER_STATE slot from the current ThreadLocalDebugInfo and
-//    consolidates events
-//  - removes profiling callbacks
-//
-// ThreadLocalState:
-//  - propagates ThreadLocalDebugInfo across threads
-//  - propagates profiler callbacks across threads
-//
-// Profiler callbacks:
-//  - get the current profiling state (PROFILER slot in ThreadLocalDebugInfo)
-//  - save profiling events into the profiling state
-//
-
-// Profiler state
-struct ProfilerThreadLocalState : public at::DebugInfoBase {
-  explicit ProfilerThreadLocalState(
-      ProfilerState state,
-      bool report_input_shapes)
-    : config_(state, report_input_shapes) {}
-  explicit ProfilerThreadLocalState(
-      const ProfilerConfig& config)
-    : config_(config) {}
-
-  inline const ProfilerConfig& config() const {
-    return config_;
->>>>>>> 406a82e0
   }
 
   thread_event_lists consolidate() {
@@ -340,7 +235,6 @@
   removeCallback(state_ptr->callbackHandle());
 }
 
-<<<<<<< HEAD
 bool unused_ = []() {
   at::ThreadLocalState::registerThreadLocalSetting(
     at::ThreadLocalSetting::PROFILER,
@@ -364,41 +258,6 @@
   callback_handles_.push_back(handle);
 
   if(state == ProfilerState::CUDA) {
-=======
-const int kCUDAWarmupStart = 5;
-
-// temp. workaround for dispatcher ::Profiler key
-thread_local std::vector<std::shared_ptr<RecordFunctionGuard>> g_;
-
-} // namespace
-
-void registerCUDAMethods(CUDAStubs* stubs) {
-  cuda_stubs = stubs;
-}
-
-ProfilerConfig::~ProfilerConfig() = default;
-
-bool profilerEnabled() {
-  auto state_ptr = getProfilerTLSState();
-  return state_ptr && state_ptr->config().state != ProfilerState::Disabled;
-}
-
-void enableProfiler(const ProfilerConfig& new_config) {
-  TORCH_CHECK(new_config.state != ProfilerState::NVTX || cuda_stubs->enabled(),
-    "Can't use NVTX profiler - PyTorch was compiled without CUDA");
-
-  auto state_ptr = getProfilerTLSState();
-  TORCH_CHECK(!state_ptr, "Profiler is already enabled on this thread");
-
-  auto state = std::make_shared<ProfilerThreadLocalState>(new_config);
-  at::ThreadLocalDebugInfo::_push(at::DebugInfoKind::PROFILER_STATE, state);
-
-
-  pushProfilingCallbacks();
-  g_.emplace_back(std::make_shared<RecordFunctionGuard>());
-
-  if (new_config.state == ProfilerState::CUDA) {
->>>>>>> 406a82e0
     // event recording appears to have some startup overhead, so we need to
     // to generate some dummy events first before recording synchronization events
     for (int idx = 0; idx < kCUDAWarmupStart; ++idx) {
@@ -427,16 +286,12 @@
   g_.pop_back();
   removeProfilingCallbacks();
 
-<<<<<<< HEAD
   TORCH_INTERNAL_ASSERT(!callback_handles_.empty());
   at::removeCallback(callback_handles_.back());
   callback_handles_.pop_back();
   state = ProfilerState::Disabled;
 
   if (old_state == ProfilerState::NVTX) {
-=======
-  if (state->config().state == ProfilerState::NVTX) {
->>>>>>> 406a82e0
     return thread_event_lists();
   }
 
