#include <ATen/ATen.h>
#include <ATen/core/op_registration/op_registration.h>
#include <torch/csrc/distributed/autograd/autograd.h>
#include <torch/csrc/distributed/autograd/context/container.h>
#include <torch/csrc/distributed/autograd/engine/dist_engine.h>
#include <torch/csrc/distributed/rpc/rpc_agent.h>
#include <torch/csrc/distributed/rpc/rref_impl.h>
#include <torch/csrc/distributed/rpc/torchscript_functions.h>
#include <torch/csrc/jit/python/pybind_utils.h>
#include <torch/csrc/jit/runtime/register_ops_utils.h>
#include <torch/library.h>

#include <fmt/format.h>

using at::Scalar;
using at::Tensor;
namespace dist_autograd = torch::distributed::autograd;
namespace dist_rpc = torch::distributed::rpc;

namespace torch {
namespace jit {

namespace {

static auto workerInfo =
    torch::class_<dist_rpc::WorkerInfo>("dist_rpc", "WorkerInfo")
        .def(torch::init<std::string, int64_t>());

RegisterOperators reg_rpc_ops(
    {Operator(
<<<<<<< HEAD
         "aten::to_here(RRef(t) self) -> t",
         [](Stack* stack) {
=======
         fmt::format(
             "aten::to_here(RRef(t) self, float timeout = {}) -> t(*)",
             torch::distributed::rpc::kDefaultRpcTimeoutSeconds),
         [](Stack& stack) {
           auto timeout = pop(stack).toDouble();
>>>>>>> b35cdc52
           auto rref = pop(stack).toRRef();
           IValue res;
           if (rref->isOwner()) {
             res =
                 c10::dynamic_intrusive_pointer_cast<dist_rpc::OwnerRRef>(rref)
                     ->getValue();
           } else {
             res = c10::dynamic_intrusive_pointer_cast<dist_rpc::UserRRef>(rref)
                       ->toHere(timeout);
           }
           push(stack, std::move(res));
         },
         aliasAnalysisFromSchema()),
     Operator(
<<<<<<< HEAD
         "aten::local_value(RRef(t) self) -> t",
         [](Stack* stack) {
=======
         "aten::local_value(RRef(t) self) -> t(*)",
         [](Stack& stack) {
>>>>>>> b35cdc52
           auto rref = pop(stack).toRRef();
           TORCH_CHECK(
               rref->isOwner(),
               "Can't call RRef.local_value() on a non-owner RRef.");
           IValue res =
               c10::static_intrusive_pointer_cast<dist_rpc::OwnerRRef>(rref)
                   ->getValue();
           push(stack, std::move(res));
         },
         aliasAnalysisFromSchema()),
     Operator(
         "aten::is_owner(RRef(t) self) -> bool",
         [](Stack* stack) {
           auto rref = pop(stack).toRRef();
           push(stack, rref->isOwner());
         },
         aliasAnalysisFromSchema()),
     Operator(
         "aten::owner(RRef(t) self) -> __torch__.torch.classes.dist_rpc.WorkerInfo",
         [](Stack* stack) {
           auto rref = pop(stack).toRRef();
           push(
               stack,
               torch::make_custom_class<distributed::rpc::WorkerInfo>(
                   rref->ownerName(), rref->owner()));
         },
         aliasAnalysisFromSchema()),
     Operator(
         "aten::owner_name(RRef(t) self) -> str",
         [](Stack* stack) {
           auto rref = pop(stack).toRRef();
           push(stack, rref->ownerName());
         },
         aliasAnalysisFromSchema()),
     Operator(
         "aten::confirmed_by_owner(RRef(t) self) -> bool",
         [](Stack* stack) {
           auto rref = pop(stack).toRRef();
           push(stack, rref->confirmedByOwner());
         },
         aliasAnalysisFromSchema()),
     Operator(
         "aten::dist_backward(int context_id, Tensor[] roots, bool retain_graph=False) -> ()",
         [](Stack& stack) {
           bool retain_graph = pop(stack).toBool();
           auto roots_list = pop(stack).toTensorList();
           int64_t context_id = pop(stack).toInt();
           torch::autograd::variable_list roots(
               roots_list.begin(), roots_list.end());
           dist_autograd::backward(context_id, roots, retain_graph);
           return 0;
         },
         aliasAnalysisConservative()),
     Operator(
         prim::rpc_async,
         [](const Node* node) -> Operation {
           int num_inputs = node->inputs().size();
           return [num_inputs](Stack* stack) {
             // Get inputs from the stack.
             auto stackIter = stack->end() - num_inputs;
             auto& dstWorkerIValue = *stackIter++;
             auto& qualifiedNameIValue = *stackIter++;
             IValue emptyTuple(c10::ivalue::Tuple::create({}));
             IValue emptyDict{
                 c10::impl::GenericDict(AnyType::get(), AnyType::get())};
             // Equivalent to Python statement
             // `args = args if args is not None else ()`.
             auto& argsTupleIValue =
                 num_inputs >= 3 ? *stackIter++ : emptyTuple;
             // `kwargs = kwargs if kwargs is not None else {}`.
             auto& kwargsDictIValue =
                 num_inputs >= 4 ? *stackIter++ : emptyDict;

             // IValue corresponding to placeholder for RPC timeout. Used if no
             // rpc timeout is specified by user.
             IValue noTimeout(torch::distributed::rpc::kUnsetRpcTimeout);
             const auto rpcMaxInputs = 5;
             auto& timeoutIValue =
                 num_inputs >= rpcMaxInputs ? *stackIter++ : noTimeout;
             TORCH_INTERNAL_ASSERT(
                 dstWorkerIValue.isString() ||
                 c10::getCustomClassType<
                     c10::intrusive_ptr<dist_rpc::WorkerInfo>>() ==
                     dstWorkerIValue.type());
             TORCH_INTERNAL_ASSERT(qualifiedNameIValue.isString());
             TORCH_INTERNAL_ASSERT(argsTupleIValue.isTuple());
             TORCH_INTERNAL_ASSERT(kwargsDictIValue.isGenericDict());
             TORCH_INTERNAL_ASSERT(timeoutIValue.isDouble());

             // Get FunctionSchema for qualifiedName.
             auto qualifiedName =
                 c10::QualifiedName(qualifiedNameIValue.toStringRef());
             std::shared_ptr<CompilationUnit> cuPtr;
             {
               py::gil_scoped_acquire acquire;
               cuPtr = get_python_cu();
             }
             auto& functionSchema =
                 cuPtr->get_function(qualifiedName).getSchema();

             // Build Stack for the user callable.
             // It's similar to
             // Stack createStackForSchema(FunctionSchema, py::args,
             // py::kwargs). Instead, it's Stack
             // createStackForSchema(FunctionSchema, IValue<Tuple>,
             // IValue<Dict>).
             Stack userCallableStack;
             userCallableStack.reserve(functionSchema.arguments().size());

             // Move args from Tuple IValue to Stack.
             for (auto& elem : argsTupleIValue.toTuple()->elements()) {
               push(userCallableStack, std::move(elem));
             }

             // Move kwargs from Dict IValue to Stack.
             size_t consumed_kwargs = 0;
             auto kwargsDict = kwargsDictIValue.toGenericDict();
             for (size_t i = userCallableStack.size();
                  i < functionSchema.arguments().size();
                  ++i) {
               const auto& arg = functionSchema.arguments()[i];
               const auto& argName = arg.name();
               if (kwargsDict.contains(argName)) {
                 push(userCallableStack, kwargsDict.at(argName));
                 consumed_kwargs += 1;
               } else if (arg.default_value()) {
                 push(userCallableStack, *arg.default_value());
               } else {
                 throw std::runtime_error(c10::str(
                     functionSchema.name(),
                     "() is missing value for argument '",
                     argName,
                     "'. Declaration: ",
                     functionSchema));
               }
             }
             // Raise exception showing the unexpected kwargs.
             if (consumed_kwargs != kwargsDict.size()) {
               std::vector<std::string> names;
               for (const auto& entry : kwargsDict) {
                 const IValue& keyIValue = entry.key();
                 const string& keyStr = keyIValue.toStringRef();
                 names.emplace_back(keyStr);
               }
               throw std::runtime_error(
                   functionSchema.findErrorInKwargs(names));
             }

             // Get destination WorkerName.
             std::string dstWorkerNameStr;
             if (dstWorkerIValue.isString()) {
               // ivalue::ConstantString::str_ is a const member, which can't be
               // moved, copy it here.
               dstWorkerNameStr = dstWorkerIValue.toStringRef();
             } else {
               dstWorkerNameStr =
                   dstWorkerIValue.toCustomClass<dist_rpc::WorkerInfo>()->name_;
             }
             // Get RPC timeout, if specified by user.
             const auto rpcTimeout = timeoutIValue.toDouble();
             // Send RPC request.
             auto futureIValuePtr = dist_rpc::rpcTorchscript(
                 dstWorkerNameStr,
                 qualifiedName,
                 functionSchema,
                 userCallableStack,
                 rpcTimeout);

             // Push output to the stack.
             drop(stack, num_inputs);
             stack->emplace_back(std::move(futureIValuePtr));
           };
         },
         aliasAnalysisSpecialCase())});

// Implementations located in
// torch/csrc/jit/runtime/register_distributed_ops.cpp
TORCH_LIBRARY_IMPL(aten, CatchAll, m) {
  m.impl("get_gradients", [](int64_t context_id) {
    const auto& autogradContext =
        dist_autograd::DistAutogradContainer::getInstance().retrieveContext(
            context_id);
    return autogradContext->getGradients();
  });
}

} // namespace
} // namespace jit
} // namespace torch<|MERGE_RESOLUTION|>--- conflicted
+++ resolved
@@ -28,16 +28,11 @@
 
 RegisterOperators reg_rpc_ops(
     {Operator(
-<<<<<<< HEAD
-         "aten::to_here(RRef(t) self) -> t",
-         [](Stack* stack) {
-=======
          fmt::format(
              "aten::to_here(RRef(t) self, float timeout = {}) -> t(*)",
              torch::distributed::rpc::kDefaultRpcTimeoutSeconds),
-         [](Stack& stack) {
+         [](Stack* stack) {
            auto timeout = pop(stack).toDouble();
->>>>>>> b35cdc52
            auto rref = pop(stack).toRRef();
            IValue res;
            if (rref->isOwner()) {
@@ -52,13 +47,8 @@
          },
          aliasAnalysisFromSchema()),
      Operator(
-<<<<<<< HEAD
-         "aten::local_value(RRef(t) self) -> t",
-         [](Stack* stack) {
-=======
          "aten::local_value(RRef(t) self) -> t(*)",
-         [](Stack& stack) {
->>>>>>> b35cdc52
+         [](Stack* stack) {
            auto rref = pop(stack).toRRef();
            TORCH_CHECK(
                rref->isOwner(),
